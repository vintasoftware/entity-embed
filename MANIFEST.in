include AUTHORS.rst
include CONTRIBUTING.rst
include CHANGELOG.md
include LICENSE
include README.md
<<<<<<< HEAD
=======
include requirements.txt
>>>>>>> b95551e0

recursive-include tests *
recursive-exclude * __pycache__
recursive-exclude * *.py[co]

recursive-include docs *.rst conf.py Makefile make.bat *.jpg *.png *.gif<|MERGE_RESOLUTION|>--- conflicted
+++ resolved
@@ -3,10 +3,7 @@
 include CHANGELOG.md
 include LICENSE
 include README.md
-<<<<<<< HEAD
-=======
 include requirements.txt
->>>>>>> b95551e0
 
 recursive-include tests *
 recursive-exclude * __pycache__
