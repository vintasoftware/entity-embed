import torch
import torch.nn as nn
import torch.nn.functional as F
import transformers
from sentence_transformers import SentenceTransformer

from .data_utils.numericalizer import FieldType


class StringEmbedCNN(nn.Module):
    """
    PyTorch nn.Module for embedding strings for fast edit distance computation,
    based on "Convolutional Embedding for Edit Distance (SIGIR 20)"
    (code: https://github.com/xinyandai/string-embed)

    The tensor shape expected here is produced by StringNumericalizer.
    """

    def __init__(self, field_config, embedding_size):
        super().__init__()

        self.alphabet_len = len(field_config.alphabet)
        self.max_str_len = field_config.max_str_len
        self.n_channels = field_config.n_channels
        self.embedding_size = embedding_size

        self.conv1 = nn.Conv1d(
            in_channels=1,
            out_channels=self.n_channels,
            kernel_size=3,
            stride=1,
            padding=1,
            bias=False,
        )

        self.flat_size = (self.max_str_len // 2) * self.alphabet_len * self.n_channels
        if self.flat_size == 0:
            raise ValueError("Too small alphabet, self.flat_size == 0")

        dense_layers = [nn.Linear(self.flat_size, self.embedding_size)]
        if field_config.embed_dropout_p:
            dense_layers.append(nn.Dropout(p=field_config.embed_dropout_p))
        self.dense_net = nn.Sequential(*dense_layers)

    def forward(self, x, **kwargs):
        x = x.view(x.size(0), 1, -1)

        x = F.relu(self.conv1(x))
        x = F.max_pool1d(x, kernel_size=2)

        x = x.view(x.size(0), self.flat_size)
        x = self.dense_net(x)

        return x


class SemanticEmbedNet(nn.Module):
    def __init__(self, field_config, embedding_size):
        super().__init__()

        self.embedding_size = embedding_size
        self.transformer_net = SentenceTransformer("stsb-distilbert-base")
        sentence_dim_size = self.transformer_net.get_sentence_embedding_dimension()

        if field_config.n_transformer_layers is not None:
            self.transformer_net[0].auto_model.transformer.layer = self.transformer_net[
                0
            ].auto_model.transformer.layer[: field_config.n_transformer_layers]

        if field_config.embed_dropout_p:
            self.dropout = nn.Dropout(p=field_config.embed_dropout_p)
        else:
            self.dropout = None
        self.dense_net = nn.Linear(sentence_dim_size, embedding_size)

    def forward(self, x, transformer_attention_mask, **kwargs):
        # Based on Ditto's train_blocker.py: https://github.com/megagonlabs/ditto/
        t_outputs = self.transformer_net(
            transformers.BatchEncoding(
                {"input_ids": x, "attention_mask": transformer_attention_mask}
            )
        )
        x = t_outputs["sentence_embedding"]

        x = self.dropout(x)
        x = self.dense_net(x)

        return x


class MaskedAttention(nn.Module):
    """
    PyTorch nn.Module of an Attention mechanism for weighted averging of
    hidden states produced by a RNN. Based on mechanisms discussed in
    "Using millions of emoji occurrences to learn any-domain representations
    for detecting sentiment, emotion and sarcasm (EMNLP 17)"
    (code at https://github.com/huggingface/torchMoji)
    and
    "AutoBlock: A Hands-off Blocking Framework for Entity Matching (WSDM 20)".
    """

    def __init__(self, embedding_size):
        super().__init__()

        self.attention_weights = nn.Parameter(torch.FloatTensor(embedding_size).uniform_(-0.1, 0.1))

    def forward(self, h, x, sequence_lengths, **kwargs):
        logits = h.matmul(self.attention_weights)
        scores = (logits - logits.max()).exp()

        # Compute a mask for the attention on the padded sequences
        # See e.g. https://discuss.pytorch.org/t/self-attention-on-words-and-masking/5671/5
        max_sequence_len = h.size(1)
        idxes = torch.arange(0, max_sequence_len, dtype=torch.int64, device=x.device).unsqueeze(0)
        mask = (idxes < sequence_lengths.unsqueeze(1)).float()

        # apply mask and renormalize attention scores (weights)
        masked_scores = scores * mask
        att_sums = masked_scores.sum(dim=1, keepdim=True)  # sums per sequence
        att_sums = att_sums.clamp(min=1e-5)  # prevents division by zero on empty sequences
        scores = masked_scores.div(att_sums)

        # apply attention weights
        weighted = torch.mul(x, scores.unsqueeze(-1).expand_as(x))
        representations = weighted.sum(dim=1)

        return representations, scores


class MultitokenAttentionEmbed(nn.Module):
    def __init__(self, embed_net):
        super().__init__()

        self.embed_net = embed_net
        self.gru = nn.GRU(
            input_size=embed_net.embedding_size,
            hidden_size=embed_net.embedding_size // 2,  # due to bidirectional, must divide by 2
            bidirectional=True,
            batch_first=True,
        )
        self.attention_net = MaskedAttention(embedding_size=embed_net.embedding_size)

    def _forward(self, x, sequence_lengths):
        x_tokens = x.unbind(dim=1)
        x_tokens = [self.embed_net(x) for x in x_tokens]
        x = torch.stack(x_tokens, dim=1)

        # Pytorch can't handle zero length sequences,
        # but attention_net will use the actual sequence_lengths with zeros
        # https://github.com/pytorch/pytorch/issues/4582
        # https://github.com/pytorch/pytorch/issues/50192
        sequence_lengths_no_zero = sequence_lengths.clamp(min=1)

        packed_x = nn.utils.rnn.pack_padded_sequence(
            x, sequence_lengths_no_zero.cpu(), batch_first=True, enforce_sorted=False
        )
        packed_h, __ = self.gru(packed_x)
        h, __ = nn.utils.rnn.pad_packed_sequence(packed_h, batch_first=True)
        return self.attention_net(h, x, sequence_lengths=sequence_lengths)

    def forward(self, x, sequence_lengths, **kwargs):
        embeddings, __ = self._forward(x, sequence_lengths)
        return embeddings


class MultitokenAvgEmbed(nn.Module):
    def __init__(self, embed_net):
        super().__init__()

        self.embed_net = embed_net

    def forward(self, x, sequence_lengths, **kwargs):
        x_list = x.unbind(dim=1)
        x_list = [self.embed_net(x) for x in x_list]
        x = torch.stack(x_list, dim=1)

        # Compute a mask for the attention on the padded sequences
        # See e.g. https://discuss.pytorch.org/t/self-attention-on-words-and-masking/5671/5
        max_sequence_len = x.size(1)
        scores = torch.full(
            (max_sequence_len,), 1 / max_sequence_len, dtype=torch.float32, device=x.device
        )
        idxes = torch.arange(0, max_sequence_len, dtype=torch.int64, device=x.device).unsqueeze(0)
        mask = (idxes < sequence_lengths.unsqueeze(1)).float()

        # apply mask and renormalize
        masked_scores = scores * mask
        att_sums = masked_scores.sum(dim=1, keepdim=True)  # sums per sequence
        att_sums = att_sums.clamp(min=1e-5)  # prevents division by zero on empty sequences
        scores = masked_scores.div(att_sums)

        # compute average
        weighted = torch.mul(x, scores.unsqueeze(-1).expand_as(x))
        representations = weighted.sum(dim=1)

        return representations


class EntityAvgPoolNet(nn.Module):
    def __init__(self, field_config_dict, embedding_size):
        super().__init__()

        self.norm = nn.LayerNorm(embedding_size)

        if len(field_config_dict) > 1:
            weights_len = len(field_config_dict)
            self.weights = nn.Parameter(torch.full((weights_len,), 1 / weights_len))
        else:
            self.weights = None

    def forward(self, field_embedding_dict, sequence_length_dict):
        if self.weights is not None:
            # layer norm
            x = torch.stack(list(field_embedding_dict.values()), dim=1)
            x = self.norm(x)

            return F.normalize((x * self.weights.unsqueeze(-1).expand_as(x)).sum(axis=1), dim=1)
        else:
            return F.normalize(list(field_embedding_dict.values())[0], dim=1)


class FieldsEmbedNet(nn.Module):
    def __init__(
        self,
        field_config_dict,
        embedding_size,
    ):
        super().__init__()
        self.field_config_dict = field_config_dict
        self.embedding_size = embedding_size
        self.embed_net_dict = nn.ModuleDict()

        for field, field_config in field_config_dict.items():
            if field_config.field_type == FieldType.MULTITOKEN:
                embed_net = StringEmbedCNN(
                    field_config=field_config,
                    embedding_size=embedding_size,
                )

                if field_config.use_attention:
                    self.embed_net_dict[field] = MultitokenAttentionEmbed(embed_net)
                else:
                    self.embed_net_dict[field] = MultitokenAvgEmbed(embed_net)
            elif field_config.field_type == FieldType.STRING:
                self.embed_net_dict[field] = StringEmbedCNN(
                    field_config=field_config,
                    embedding_size=embedding_size,
                )
            elif field_config.field_type == FieldType.SEMANTIC:
                self.embed_net_dict[field] = SemanticEmbedNet(
                    field_config=field_config,
                    embedding_size=embedding_size,
                )
            else:
                raise ValueError(f"Unexpected field_config.field_type={field_config.field_type}")

<<<<<<< HEAD
    def forward(self, tensor_dict, sequence_length_dict):
        field_embeddings = []

        for field, embed_net in self.embed_net_dict.items():
            embedding = embed_net(tensor_dict[field], sequence_lengths=sequence_length_dict[field])
            field_embeddings.append(embedding)

        # zero empty strings and sequences
        field_embeddings = torch.stack(field_embeddings, dim=1)
        field_mask = torch.stack(list(sequence_length_dict.values()), dim=1).clamp(max=1)
        field_embeddings = field_embeddings * field_mask.unsqueeze(dim=-1)
=======
    def forward(self, tensor_dict, sequence_length_dict, transformer_attention_mask_dict):
        field_embedding_dict = {}

        for field, embed_net in self.embed_net_dict.items():
            field_embedding = embed_net(
                tensor_dict[field],
                sequence_lengths=sequence_length_dict[field],
                transformer_attention_mask=transformer_attention_mask_dict[field],
            )
            field_embedding_dict[field] = field_embedding
>>>>>>> c15814ea

        field_embedding_dict = dict(zip(self.embed_net_dict.keys(), field_embeddings.unbind(dim=1)))
        return field_embedding_dict, field_mask


class BlockerNet(nn.Module):
    def __init__(
        self,
        field_config_dict,
        embedding_size=300,
    ):
        super().__init__()
        self.field_config_dict = field_config_dict
        self.embedding_size = embedding_size
        self.field_embed_net = FieldsEmbedNet(
            field_config_dict=field_config_dict, embedding_size=embedding_size
        )
        self.avg_pool_net = EntityAvgPoolNet(
            field_config_dict=field_config_dict, embedding_size=embedding_size
        )

<<<<<<< HEAD
    def forward(self, tensor_dict, sequence_length_dict, return_field_embeddings=False):
        field_embedding_dict, __ = self.field_embed_net(
            tensor_dict=tensor_dict, sequence_length_dict=sequence_length_dict
=======
    def forward(self, tensor_dict, sequence_length_dict, transformer_attention_mask_dict):
        field_embedding_dict = self.field_embed_net(
            tensor_dict=tensor_dict,
            sequence_length_dict=sequence_length_dict,
            transformer_attention_mask_dict=transformer_attention_mask_dict,
>>>>>>> c15814ea
        )
        avg_embedding = self.avg_pool_net(
            field_embedding_dict=field_embedding_dict, sequence_length_dict=sequence_length_dict
        )
        if return_field_embeddings:
            return field_embedding_dict, avg_embedding
        else:
            return avg_embedding

    def fix_pool_weights(self):
        """
        Force pool weights between 0 and 1 and total sum as 1.
        """
        if self.avg_pool_net.weights is None:
            return

        with torch.no_grad():
            sd = self.avg_pool_net.state_dict()
            weights = sd["weights"]
            weights = weights.clamp(min=1e-5, max=1.0)
            weights = weights / weights.sum()
            sd["weights"] = weights
            self.avg_pool_net.load_state_dict(sd)

    def get_pool_weights(self):
        with torch.no_grad():
            if self.avg_pool_net.weights is None:
                return {list(self.field_config_dict.keys())[0]: 1.0}

            return {
                field: float(weight)
                for field, weight in zip(
                    self.field_config_dict.keys(),
                    self.avg_pool_net.state_dict()["weights"],
                )
            }


class MatcherNet(nn.Module):
    def __init__(
        self, field_config_dict, embedding_size, transformer_dropout_p=0.1, n_transformer_layers=1
    ):
        super().__init__()
        self.field_config_dict = field_config_dict
        self.embedding_size = embedding_size
        self.field_embed_net = FieldsEmbedNet(
            field_config_dict=field_config_dict, embedding_size=embedding_size
        )

        self.hidden_size = self.embedding_size * len(self.field_config_dict)
        self.num_heads = 5
        transformer_encoder_layer = nn.TransformerEncoderLayer(
            d_model=self.embedding_size,
            nhead=self.num_heads,
            dim_feedforward=self.hidden_size,
            dropout=transformer_dropout_p,
        )
        self.transformer_encoder = nn.TransformerEncoder(
            transformer_encoder_layer, num_layers=n_transformer_layers
        )
        self.match_dense_net = nn.Sequential(
            nn.Linear(self.hidden_size * 2, self.hidden_size),
            nn.ReLU(),
            nn.Linear(self.hidden_size, 1),
        )

    def _forward_one_side(
        self,
        tensor_dict,
        sequence_length_dict,
    ):
        field_embedding_dict, field_mask = self.field_embed_net(
            tensor_dict=tensor_dict, sequence_length_dict=sequence_length_dict
        )
        x = torch.stack(list(field_embedding_dict.values()), dim=1)

        # normalize
        x = F.normalize(x, dim=-1)

        # prepare attn_mask using empty strings and sequences
        field_mask = field_mask.float()
        attn_mask = field_mask.unsqueeze(dim=2) @ field_mask.unsqueeze(dim=1)
        attn_mask = attn_mask + torch.diag(torch.ones(attn_mask.size(-1), device=field_mask.device))
        attn_mask = attn_mask.bool().logical_not()
        attn_mask = attn_mask.repeat_interleave(self.num_heads, dim=0)

        # transformer
        x = x.transpose(1, 0)
        x = self.transformer_encoder(x, mask=attn_mask)
        x = x.transpose(1, 0)

        return x.reshape(x.size(0), -1)

    def forward(
        self,
        tensor_dict_left,
        sequence_length_dict_left,
        tensor_dict_right,
        sequence_length_dict_right,
    ):
        embed_left = self._forward_one_side(
            tensor_dict=tensor_dict_left, sequence_length_dict=sequence_length_dict_left
        )
        embed_right = self._forward_one_side(
            tensor_dict=tensor_dict_right, sequence_length_dict=sequence_length_dict_right
        )
        embed_pair = torch.cat(
            (torch.abs(embed_left - embed_right), embed_left * embed_right), dim=1
        )
        return self.match_dense_net(embed_pair).view(-1)<|MERGE_RESOLUTION|>--- conflicted
+++ resolved
@@ -254,30 +254,21 @@
             else:
                 raise ValueError(f"Unexpected field_config.field_type={field_config.field_type}")
 
-<<<<<<< HEAD
-    def forward(self, tensor_dict, sequence_length_dict):
+    def forward(self, tensor_dict, sequence_length_dict, transformer_attention_mask_dict):
         field_embeddings = []
 
         for field, embed_net in self.embed_net_dict.items():
-            embedding = embed_net(tensor_dict[field], sequence_lengths=sequence_length_dict[field])
+            embedding = embed_net(
+                tensor_dict[field],
+                sequence_lengths=sequence_length_dict[field],
+                transformer_attention_mask=transformer_attention_mask_dict[field],
+            )
             field_embeddings.append(embedding)
 
         # zero empty strings and sequences
         field_embeddings = torch.stack(field_embeddings, dim=1)
         field_mask = torch.stack(list(sequence_length_dict.values()), dim=1).clamp(max=1)
         field_embeddings = field_embeddings * field_mask.unsqueeze(dim=-1)
-=======
-    def forward(self, tensor_dict, sequence_length_dict, transformer_attention_mask_dict):
-        field_embedding_dict = {}
-
-        for field, embed_net in self.embed_net_dict.items():
-            field_embedding = embed_net(
-                tensor_dict[field],
-                sequence_lengths=sequence_length_dict[field],
-                transformer_attention_mask=transformer_attention_mask_dict[field],
-            )
-            field_embedding_dict[field] = field_embedding
->>>>>>> c15814ea
 
         field_embedding_dict = dict(zip(self.embed_net_dict.keys(), field_embeddings.unbind(dim=1)))
         return field_embedding_dict, field_mask
@@ -299,17 +290,17 @@
             field_config_dict=field_config_dict, embedding_size=embedding_size
         )
 
-<<<<<<< HEAD
-    def forward(self, tensor_dict, sequence_length_dict, return_field_embeddings=False):
+    def forward(
+        self,
+        tensor_dict,
+        sequence_length_dict,
+        transformer_attention_mask_dict,
+        return_field_embeddings=False,
+    ):
         field_embedding_dict, __ = self.field_embed_net(
-            tensor_dict=tensor_dict, sequence_length_dict=sequence_length_dict
-=======
-    def forward(self, tensor_dict, sequence_length_dict, transformer_attention_mask_dict):
-        field_embedding_dict = self.field_embed_net(
             tensor_dict=tensor_dict,
             sequence_length_dict=sequence_length_dict,
             transformer_attention_mask_dict=transformer_attention_mask_dict,
->>>>>>> c15814ea
         )
         avg_embedding = self.avg_pool_net(
             field_embedding_dict=field_embedding_dict, sequence_length_dict=sequence_length_dict
