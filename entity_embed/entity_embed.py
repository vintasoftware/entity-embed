--- conflicted
+++ resolved
@@ -8,12 +8,7 @@
 from pytorch_metric_learning.distances import DotProductSimilarity
 from tqdm.auto import tqdm
 
-<<<<<<< HEAD
 from .data_utils.datasets import ClusterDataset, RowDataset, collate_cluster_tensor_dict
-from .data_utils.numericalizer import NumericalizeInfo, RowNumericalizer
-=======
-from .data_utils.datasets import ClusterDataset, RowDataset
->>>>>>> b95551e0
 from .data_utils.utils import (
     cluster_dict_to_id_pairs,
     count_cluster_dict_pairs,
@@ -331,14 +326,7 @@
         self,
         datamodule,
         embedding_size=128,
-<<<<<<< HEAD
-        embed_dropout_p=0.2,
-        use_attention=True,
-        use_mask=False,
         loss_cls=SupConLoss,
-=======
-        loss_cls=NTXentLoss,
->>>>>>> b95551e0
         loss_kwargs=None,
         miner_cls=None,
         miner_kwargs=None,
@@ -740,11 +728,7 @@
             )
 
             logger.debug(
-<<<<<<< HEAD
-                f"Search on approx_knn_index of {dataset_name=}... done, "
-=======
                 f"Search on approx_knn_index of dataset_name={dataset_name}... done, "
->>>>>>> b95551e0
                 "filling all_pair_set now..."
             )
 
