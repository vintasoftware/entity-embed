import logging
import os

import pytorch_lightning as pl
import torch
<<<<<<< HEAD
import torch.nn.functional as F
import transformers
from pytorch_lightning.loggers import TensorBoardLogger
from pytorch_metric_learning.utils import loss_and_miner_utils as lmu
=======
import transformers
from pytorch_lightning.loggers import TensorBoardLogger
from pytorch_metric_learning.distances import DotProductSimilarity
from pytorch_metric_learning.losses import SupConLoss
from torch import nn
>>>>>>> 7e20ec34
from tqdm.auto import tqdm

from .data_utils import utils
from .data_utils.datasets import RecordDataset
from .early_stopping import EarlyStoppingMinEpochs, ModelCheckpointMinEpochs
from .evaluation import f1_score, pair_entity_ratio, precision_and_recall
from .indexes import ANNEntityIndex, ANNLinkageIndex
from .models import BlockerNet, MatcherNet

logger = logging.getLogger(__name__)


class _BaseEmbed(pl.LightningModule):
    def __init__(
        self,
        record_numericalizer,
        embedding_size=300,
<<<<<<< HEAD
=======
        loss_cls=SupConLoss,
        loss_kwargs=None,
        miner_cls=None,
        miner_kwargs=None,
>>>>>>> 7e20ec34
        learning_rate=1e-5,
        ann_k=10,
        sim_threshold_list=[0.4, 0.6, 0.8],
        index_build_kwargs=None,
        index_search_kwargs=None,
        **kwargs,
    ):
        super().__init__()
        self.save_hyperparameters()

        self.record_numericalizer = record_numericalizer
        self.embedding_size = embedding_size
        self.blocker_net = BlockerNet(
            field_config_dict=self.record_numericalizer.field_config_dict,
            embedding_size=self.embedding_size,
        )
<<<<<<< HEAD
        self.lbda = 25
        self.mu = 25
        self.nu = 1
        self.small_val = 0.0001
=======
        self.loss_fn = loss_cls(**loss_kwargs if loss_kwargs is not None else {"temperature": 0.1})
        if miner_cls:
            self.miner = miner_cls(
                **miner_kwargs if miner_kwargs is not None else {"distance": DotProductSimilarity()}
            )
        else:
            self.miner = None
>>>>>>> 7e20ec34
        self.learning_rate = learning_rate
        self.ann_k = ann_k
        self.sim_threshold_list = sim_threshold_list
        self.index_build_kwargs = index_build_kwargs
        self.index_search_kwargs = index_search_kwargs

    def forward(
        self,
        tensor_dict,
        sequence_length_dict,
        transformer_attention_mask_dict,
        return_field_embeddings=False,
    ):
        tensor_dict = utils.tensor_dict_to_device(tensor_dict, device=self.device)
        sequence_length_dict = utils.tensor_dict_to_device(sequence_length_dict, device=self.device)
        transformer_attention_mask_dict = utils.tensor_dict_to_device(
            transformer_attention_mask_dict, device=self.device
        )

<<<<<<< HEAD
        return F.normalize(
            self.blocker_net(
                tensor_dict,
                sequence_length_dict,
                transformer_attention_mask_dict,
                return_field_embeddings,
            ),
            dim=-1,
        )
=======
        return self.blocker_net(
            tensor_dict,
            sequence_length_dict,
            transformer_attention_mask_dict,
            return_field_embeddings,
        )

    def _warn_if_empty_indices_tuple(self, indices_tuple, batch_idx):
        with torch.no_grad():
            if all(t.nelement() == 0 for t in indices_tuple):
                logger.warning(
                    f"Found empty indices_tuple at self.current_epoch={self.current_epoch}, "
                    f"batch_idx={batch_idx}"
                )
>>>>>>> 7e20ec34

    def training_step(self, batch, batch_idx):
        tensor_dict, sequence_length_dict, transformer_attention_mask_dict, labels = batch
        embeddings = self.blocker_net(
            tensor_dict, sequence_length_dict, transformer_attention_mask_dict
        )
<<<<<<< HEAD
=======
        if self.miner:
            indices_tuple = self.miner(embeddings, labels)
            self._warn_if_empty_indices_tuple(indices_tuple, batch_idx)
        else:
            indices_tuple = None
        loss = self.loss_fn(embeddings, labels, indices_tuple=indices_tuple)
>>>>>>> 7e20ec34

        # invariance loss
        anchor_idx, pos_idx, __, __ = lmu.get_all_pairs_indices(labels)
        z_a = embeddings[anchor_idx]
        z_b = embeddings[pos_idx]
        inv_loss = F.mse_loss(z_a, z_b)

        # variance loss
        std_z_a = torch.sqrt(z_a.var(dim=0) + self.small_val)
        std_z_b = torch.sqrt(z_b.var(dim=0) + self.small_val)
        std_loss = torch.mean(F.relu(1 - std_z_a)) + torch.mean(F.relu(1 - std_z_b))

        # covariance loss
        N, D = embeddings.size()
        z_a = z_a - z_a.mean(dim=0)
        z_b = z_b - z_b.mean(dim=0)
        cov_z_a = (z_a.T @ z_a) / (N - 1)
        cov_z_b = (z_b.T @ z_b) / (N - 1)
        cov_loss = (
            cov_z_a.fill_diagonal_(0).pow_(2).sum() / D
            + cov_z_b.fill_diagonal_(0).pow_(2).sum() / D
        )

        loss = self.lbda * inv_loss + self.mu * std_loss + self.nu * cov_loss

        self.log("train_inv_loss", inv_loss)
        self.log("train_std_loss", std_loss)
        self.log("train_cov_loss", cov_loss)
        self.log("train_loss", loss)
        return loss

    def on_train_batch_end(self, outputs, batch, batch_idx, dataloader_idx):
        self.blocker_net.fix_pool_weights()
        self.log_dict(
            {
                f"pool_{field}": weight
                for field, weight in self.blocker_net.get_pool_weights().items()
            }
        )

    def validation_step(self, batch, batch_idx):
        tensor_dict, sequence_length_dict, transformer_attention_mask_dict = batch
        embedding_batch = self.blocker_net(
            tensor_dict, sequence_length_dict, transformer_attention_mask_dict
        )
        return embedding_batch

    def validation_epoch_end(self, outputs):
        metric_dict = self._evaluate_with_ann(
            set_name="valid",
            record_dict=self.trainer.datamodule.valid_record_dict,
            embedding_batch_list=outputs,
            pos_pair_set=self.trainer.datamodule.valid_pos_pair_set,
        )
        self.log_dict(metric_dict)

    def test_step(self, batch, batch_idx):
        tensor_dict, sequence_length_dict, transformer_attention_mask_dict = batch
        return self.blocker_net(tensor_dict, sequence_length_dict, transformer_attention_mask_dict)

    def test_epoch_end(self, outputs):
        metric_dict = self._evaluate_with_ann(
            set_name="test",
            record_dict=self.trainer.datamodule.test_record_dict,
            embedding_batch_list=outputs,
            pos_pair_set=self.trainer.datamodule.test_pos_pair_set,
        )
        self.log_dict(metric_dict)

    def configure_optimizers(self):
        named_parameters = list(self.named_parameters())
        no_decay = ["bias", "LayerNorm.weight"]

        optimizer_grouped_parameters = [
            {
                "params": [
                    p
                    for n, p in named_parameters
                    if not any(nd in n for nd in no_decay) and "semantic" in n
                ],
                "weight_decay": 0.01,
            },
            {
                "params": [
                    p
                    for n, p in named_parameters
                    if any(nd in n for nd in no_decay) and "semantic" in n
                ],
                "weight_decay": 0.0,
            },
            {
                "params": [p for n, p in named_parameters if "semantic" not in n],
                "weight_decay": 0.0,
                "lr": 0.001,
            },
        ]
        optimizer = transformers.AdamW(
            optimizer_grouped_parameters,
            lr=self.learning_rate,
        )
        return optimizer

    def get_pool_weights(self):
        return self.blocker_net.get_pool_weights()

    def fit(
        self,
        datamodule,
        min_epochs=5,
        max_epochs=100,
        check_val_every_n_epoch=1,
        early_stop_monitor="valid_recall_at_0.3",
        early_stop_min_delta=0.0,
        early_stop_patience=20,
        early_stop_mode=None,
        early_stop_verbose=True,
        model_save_top_k=1,
        model_save_dir=None,
        model_save_verbose=False,
        tb_save_dir=None,
        tb_name=None,
        use_gpu=True,
    ):
        if early_stop_mode is None:
            if "pair_entity_ratio_at" in early_stop_monitor:
                early_stop_mode = "min"
            else:
                early_stop_mode = "max"

        early_stop_callback = EarlyStoppingMinEpochs(
            min_epochs=min_epochs,
            monitor=early_stop_monitor,
            min_delta=early_stop_min_delta,
            patience=early_stop_patience,
            mode=early_stop_mode,
            verbose=early_stop_verbose,
        )
        checkpoint_callback = ModelCheckpointMinEpochs(
            min_epochs=min_epochs,
            monitor=early_stop_monitor,
            save_top_k=model_save_top_k,
            mode=early_stop_mode,
            dirpath=model_save_dir,
            verbose=model_save_verbose,
        )
        trainer_args = {
            "min_epochs": min_epochs,
            "max_epochs": max_epochs,
            "check_val_every_n_epoch": check_val_every_n_epoch,
            "callbacks": [early_stop_callback, checkpoint_callback],
            "reload_dataloaders_every_epoch": True,  # for shuffling BlockDataset every epoch
        }
        if use_gpu:
            trainer_args["gpus"] = 1

        if tb_name and tb_save_dir:
            trainer_args["logger"] = TensorBoardLogger(
                tb_save_dir,
                name=tb_name,
            )
        elif tb_name or tb_save_dir:
            raise ValueError(
                'Please provide both "tb_name" and "tb_save_dir" to enable '
                "TensorBoardLogger or omit both to disable it"
            )
        trainer = pl.Trainer(**trainer_args)
        trainer.fit(self, datamodule)

        logger.info(
            "Loading the best validation model from "
            f"{trainer.checkpoint_callback.best_model_path}..."
        )
        self.blocker_net = None
        best_model = self.load_from_checkpoint(trainer.checkpoint_callback.best_model_path)
        best_model = best_model.to(self.device)
        self.blocker_net = best_model.blocker_net
        return trainer

    def _evaluate_with_ann(self, set_name, record_dict, embedding_batch_list, pos_pair_set):
        raise NotImplementedError

    def _evaluate_metrics(self, set_name, dataloader, record_dict, pos_pair_set):
        embedding_batch_list = []
        for tensor_dict, sequence_length_dict, transformer_attention_mask_dict in dataloader:
            embeddings = self(tensor_dict, sequence_length_dict, transformer_attention_mask_dict)
            embedding_batch_list.append(embeddings)

        metric_dict = self._evaluate_with_ann(
            set_name=set_name,
            record_dict=record_dict,
            embedding_batch_list=embedding_batch_list,
            pos_pair_set=pos_pair_set,
        )
        return metric_dict

    def validate(self, datamodule):
        self.freeze()

        metric_dict = self._evaluate_metrics(
            set_name="valid",
            dataloader=datamodule.val_dataloader(),
            record_dict=datamodule.valid_record_dict,
            pos_pair_set=datamodule.valid_pos_pair_set,
        )
        return metric_dict

    def test(self, datamodule):
        self.freeze()

        datamodule.setup(stage="test")

        metric_dict = self._evaluate_metrics(
            set_name="test",
            dataloader=datamodule.test_dataloader(),
            record_dict=datamodule.test_record_dict,
            pos_pair_set=datamodule.test_pos_pair_set,
        )
        return metric_dict

    def _get_record_loader(self, record_dict, batch_size, loader_kwargs):
        record_dataset = RecordDataset(
            record_numericalizer=self.record_numericalizer,
            record_dict=record_dict,
            batch_size=batch_size,
        )
        record_loader = torch.utils.data.DataLoader(
            record_dataset,
            batch_size=None,  # batch size is set on RecordDataset
            shuffle=False,
            **loader_kwargs
            if loader_kwargs
            else {"num_workers": os.cpu_count(), "multiprocessing_context": "fork"},
        )
        return record_loader

    def predict(
        self,
        record_dict,
        batch_size,
        loader_kwargs=None,
        show_progress=True,
        return_field_embeddings=False,
    ):
        self.freeze()
        record_loader = self._get_record_loader(record_dict, batch_size, loader_kwargs)

        with tqdm(
            total=len(record_loader), desc="# batch embedding", disable=not show_progress
        ) as p_bar:
            vector_list = []
            if return_field_embeddings:
                field_vector_dict = {
                    field: [] for field in self.blocker_net.field_config_dict.keys()
                }
            else:
                field_vector_dict = None

            for tensor_dict, sequence_length_dict, transformer_attention_mask_dict in record_loader:
                result = self(
                    tensor_dict,
                    sequence_length_dict,
                    transformer_attention_mask_dict,
                    return_field_embeddings,
                )
                if return_field_embeddings:
                    field_embeddings_dict, embeddings = result
                    for field, field_embeddings in field_embeddings_dict.items():
                        field_vector_dict[field].extend(
                            v.data.numpy() for v in field_embeddings.cpu().unbind()
                        )
                else:
                    embeddings = result

                vector_list.extend(v.data.numpy() for v in embeddings.cpu().unbind())
                p_bar.update(1)

        vector_dict = dict(zip(record_dict.keys(), vector_list))
        if return_field_embeddings:
            field_vector_dict = {
                id_: dict(zip(field_vector_dict.keys(), field_values))
                for id_, *field_values in zip(record_dict.keys(), *field_vector_dict.values())
            }
            return vector_dict, field_vector_dict
        else:
            return vector_dict


class EntityEmbed(_BaseEmbed):
    def _evaluate_with_ann(self, set_name, record_dict, embedding_batch_list, pos_pair_set):
        vector_list = []
        for embedding_batch in embedding_batch_list:
            vector_list.extend(v.data.numpy() for v in embedding_batch.cpu().unbind())
        vector_dict = dict(zip(record_dict.keys(), vector_list))

        ann_index = ANNEntityIndex(embedding_size=self.embedding_size)
        ann_index.insert_vector_dict(vector_dict)
        ann_index.build(index_build_kwargs=self.index_build_kwargs)

        metric_dict = {}
        for sim_threshold in self.sim_threshold_list:
            found_pair_set = ann_index.search_pairs(
                k=self.ann_k,
                sim_threshold=sim_threshold,
                index_search_kwargs=self.index_search_kwargs,
            )

            precision, recall = precision_and_recall(found_pair_set, pos_pair_set)
            metric_dict.update(
                {
                    f"{set_name}_precision_at_{sim_threshold}": precision,
                    f"{set_name}_recall_at_{sim_threshold}": recall,
                    f"{set_name}_f1_at_{sim_threshold}": f1_score(precision, recall),
                    f"{set_name}_pair_entity_ratio_at_{sim_threshold}": pair_entity_ratio(
                        len(found_pair_set), len(vector_list)
                    ),
                }
            )
        metric_dict = dict(sorted(metric_dict.items(), key=lambda kv: kv[0]))
        return metric_dict

    def predict_pairs(
        self,
        record_dict,
        batch_size,
        ann_k,
        sim_threshold,
        loader_kwargs=None,
        index_build_kwargs=None,
        index_search_kwargs=None,
        show_progress=True,
        return_field_embeddings=False,
    ):
        result = self.predict(
            record_dict=record_dict,
            batch_size=batch_size,
            loader_kwargs=loader_kwargs,
            show_progress=show_progress,
            return_field_embeddings=return_field_embeddings,
        )
        if return_field_embeddings:
            vector_dict, field_vector_dict = result
        else:
            vector_dict = result

        ann_index = ANNEntityIndex(embedding_size=self.embedding_size)
        ann_index.insert_vector_dict(vector_dict)
        ann_index.build(index_build_kwargs=index_build_kwargs)
        found_pair_set = ann_index.search_pairs(
            k=ann_k, sim_threshold=sim_threshold, index_search_kwargs=index_search_kwargs
        )

        if return_field_embeddings:
            return found_pair_set, field_vector_dict
        else:
            return found_pair_set


class LinkageEmbed(_BaseEmbed):
    def __init__(
        self,
        record_numericalizer,
        source_field,
        left_source,
        **kwargs,
    ):
        self.source_field = source_field
        self.left_source = left_source

        super().__init__(
            record_numericalizer=record_numericalizer,
            source_field=source_field,
            left_source=left_source,
            **kwargs,
        )

    def _evaluate_with_ann(self, set_name, record_dict, embedding_batch_list, pos_pair_set):
        vector_list = []
        for embedding_batch in embedding_batch_list:
            vector_list.extend(v.data.numpy() for v in embedding_batch.cpu().unbind())
        left_vector_dict = {}
        right_vector_dict = {}
        for (id_, record), vector in zip(record_dict.items(), vector_list):
            if record[self.source_field] == self.left_source:
                left_vector_dict[id_] = vector
            else:
                right_vector_dict[id_] = vector

        ann_index = ANNLinkageIndex(embedding_size=self.embedding_size)
        ann_index.insert_vector_dict(
            left_vector_dict=left_vector_dict, right_vector_dict=right_vector_dict
        )
        ann_index.build(
            index_build_kwargs=self.index_build_kwargs,
        )

        metric_dict = {}
        for sim_threshold in self.sim_threshold_list:
            found_pair_set = ann_index.search_pairs(
                k=self.ann_k,
                sim_threshold=sim_threshold,
                left_vector_dict=left_vector_dict,
                right_vector_dict=right_vector_dict,
                left_source=self.left_source,
                index_search_kwargs=self.index_search_kwargs,
            )

            precision, recall = precision_and_recall(found_pair_set, pos_pair_set)
            metric_dict.update(
                {
                    f"{set_name}_precision_at_{sim_threshold}": precision,
                    f"{set_name}_recall_at_{sim_threshold}": recall,
                    f"{set_name}_f1_at_{sim_threshold}": f1_score(precision, recall),
                    f"{set_name}_pair_entity_ratio_at_{sim_threshold}": pair_entity_ratio(
                        len(found_pair_set), len(vector_list)
                    ),
                }
            )
        metric_dict = dict(sorted(metric_dict.items(), key=lambda kv: kv[0]))
        return metric_dict

    def _separate_left_right_vector_dict(self, record_dict, vector_dict):
        left_vector_dict = {}
        right_vector_dict = {}

        for (id_, record), vector in zip(record_dict.items(), vector_dict.values()):
            if record[self.source_field] == self.left_source:
                left_vector_dict[id_] = vector
            else:
                right_vector_dict[id_] = vector

        return left_vector_dict, right_vector_dict

    def predict(
        self,
        record_dict,
        batch_size,
        loader_kwargs=None,
        show_progress=True,
        return_field_embeddings=False,
    ):
        result = super().predict(
            record_dict=record_dict,
            batch_size=batch_size,
            loader_kwargs=loader_kwargs,
            show_progress=show_progress,
            return_field_embeddings=return_field_embeddings,
        )
        if return_field_embeddings:
            vector_dict, field_vector_dict = result
            left_field_vector_dict, right_field_vector_dict = self._separate_left_right_vector_dict(
                record_dict, field_vector_dict
            )
        else:
            vector_dict = result

        left_vector_dict, right_vector_dict = self._separate_left_right_vector_dict(
            record_dict, vector_dict
        )

        if return_field_embeddings:
            return (
                left_vector_dict,
                right_vector_dict,
                left_field_vector_dict,
                right_field_vector_dict,
            )
        else:
            return left_vector_dict, right_vector_dict

    def predict_pairs(
        self,
        record_dict,
        batch_size,
        ann_k,
        sim_threshold,
        loader_kwargs=None,
        index_build_kwargs=None,
        index_search_kwargs=None,
        show_progress=True,
        return_field_embeddings=False,
    ):
        result = self.predict(
            record_dict=record_dict,
            batch_size=batch_size,
            loader_kwargs=loader_kwargs,
            show_progress=show_progress,
            return_field_embeddings=return_field_embeddings,
        )
        if return_field_embeddings:
            (
                left_vector_dict,
                right_vector_dict,
                left_field_vector_dict,
                right_field_vector_dict,
            ) = result
        else:
            left_vector_dict, right_vector_dict = result

        ann_index = ANNLinkageIndex(embedding_size=self.embedding_size)
        ann_index.insert_vector_dict(
            left_vector_dict=left_vector_dict, right_vector_dict=right_vector_dict
        )
        ann_index.build(index_build_kwargs=index_build_kwargs)
        found_pair_set = ann_index.search_pairs(
            k=ann_k,
            sim_threshold=sim_threshold,
            left_vector_dict=left_vector_dict,
            right_vector_dict=right_vector_dict,
            left_source=self.left_source,
            index_search_kwargs=index_search_kwargs,
        )

        if return_field_embeddings:
            return found_pair_set, left_field_vector_dict, right_field_vector_dict
        else:
            return found_pair_set


class Matcher(pl.LightningModule):
    def __init__(
        self,
        pair_numericalizer,
        embedding_size=300,
        final_dropout_p=0.1,
        learning_rate=1e-5,
        sim_threshold_list=[0.3, 0.5, 0.7, 0.9],
    ):
        super().__init__()
        self.save_hyperparameters()

        self.pair_numericalizer = pair_numericalizer
        self.embedding_size = embedding_size
        self.matcher_net = MatcherNet(
            embedding_size=self.embedding_size, final_dropout_p=final_dropout_p
        )
        self.loss_fn = nn.BCEWithLogitsLoss()
        self.learning_rate = learning_rate
        self.sim_threshold_list = sim_threshold_list

    def forward(self, pair_tensor_batch):
        logits = self.matcher_net(pair_tensor_batch)
        proba = logits.sigmoid()
        return proba

    def training_step(self, batch, batch_idx):
        (pair_tensor_batch, target) = batch
        logits = self.matcher_net(pair_tensor_batch)
        loss = self.loss_fn(logits, target)

        self.log("train_loss", loss)
        return loss

    def validation_step(self, batch, batch_idx):
        (pair_tensor_batch, target) = batch
        logits = self.matcher_net(pair_tensor_batch)
        return logits, target

    def _evaluate(self, set_name, outputs):
        logits = torch.cat([logits for logits, target in outputs])
        proba = logits.sigmoid()
        target = torch.cat([target for logits, target in outputs])
        target = target.bool()
        metric_dict = {}

        for sim_threshold in self.sim_threshold_list:
            pred = proba >= sim_threshold
            true_pos = (pred & target).sum().float()
            false_pos = (pred & (~target)).sum().float()
            false_neg = ((~pred) & target).sum().float()
            precision = true_pos / (true_pos + false_pos + 1e-12)
            recall = true_pos / (true_pos + false_neg + 1e-12)
            f1 = (2 * precision * recall) / (precision + recall + 1e-12)

            metric_dict.update(
                {
                    f"{set_name}_precision_at_{sim_threshold}": precision,
                    f"{set_name}_recall_at_{sim_threshold}": recall,
                    f"{set_name}_f1_at_{sim_threshold}": f1,
                }
            )

        metric_dict = dict(sorted(metric_dict.items(), key=lambda kv: kv[0]))
        return metric_dict

    def validation_epoch_end(self, outputs):
        metric_dict = self._evaluate(set_name="valid", outputs=outputs)
        self.log_dict(metric_dict)

    def test_step(self, batch, batch_idx):
        (pair_tensor_batch, target) = batch
        logits = self.matcher_net(pair_tensor_batch)
        return logits, target

    def test_epoch_end(self, outputs):
        metric_dict = self._evaluate(set_name="test", outputs=outputs)
        self.log_dict(metric_dict)

    def configure_optimizers(self):
        named_parameters = list(self.named_parameters())
        no_decay = ["bias", "LayerNorm.weight"]

        optimizer_grouped_parameters = [
            {
                "params": [p for n, p in named_parameters if not any(nd in n for nd in no_decay)],
                "weight_decay": 0.01,
            },
            {
                "params": [p for n, p in named_parameters if any(nd in n for nd in no_decay)],
                "weight_decay": 0.0,
            },
        ]
        optimizer = transformers.AdamW(
            optimizer_grouped_parameters,
            lr=self.learning_rate,
        )
        return optimizer

    def fit(
        self,
        datamodule,
        min_epochs=5,
        max_epochs=100,
        check_val_every_n_epoch=1,
        early_stop_monitor="valid_f1_at_0.5",
        early_stop_min_delta=0.0,
        early_stop_patience=20,
        early_stop_mode=None,
        early_stop_verbose=True,
        model_save_top_k=1,
        model_save_dir=None,
        model_save_verbose=False,
        tb_save_dir=None,
        tb_name=None,
        use_gpu=True,
    ):
        if early_stop_mode is None:
            if "pair_entity_ratio_at" in early_stop_monitor:
                early_stop_mode = "min"
            else:
                early_stop_mode = "max"

        early_stop_callback = EarlyStoppingMinEpochs(
            min_epochs=min_epochs,
            monitor=early_stop_monitor,
            min_delta=early_stop_min_delta,
            patience=early_stop_patience,
            mode=early_stop_mode,
            verbose=early_stop_verbose,
        )
        checkpoint_callback = ModelCheckpointMinEpochs(
            min_epochs=min_epochs,
            monitor=early_stop_monitor,
            save_top_k=model_save_top_k,
            mode=early_stop_mode,
            dirpath=model_save_dir,
            verbose=model_save_verbose,
        )
        trainer_args = {
            "min_epochs": min_epochs,
            "max_epochs": max_epochs,
            "check_val_every_n_epoch": check_val_every_n_epoch,
            "callbacks": [early_stop_callback, checkpoint_callback],
            "reload_dataloaders_every_epoch": True,  # for shuffling ClusterDataset every epoch
        }
        if use_gpu:
            trainer_args["gpus"] = 1

        if tb_name and tb_save_dir:
            trainer_args["logger"] = TensorBoardLogger(
                tb_save_dir,
                name=tb_name,
            )
        elif tb_name or tb_save_dir:
            raise ValueError(
                'Please provide both "tb_name" and "tb_save_dir" to enable '
                "TensorBoardLogger or omit both to disable it"
            )
        trainer = pl.Trainer(**trainer_args)
        trainer.fit(self, datamodule)

        logger.info(
            "Loading the best validation model from "
            f"{trainer.checkpoint_callback.best_model_path}..."
        )
        self.matcher_net = None
        best_model = self.load_from_checkpoint(trainer.checkpoint_callback.best_model_path)
        best_model = best_model.to(self.device)
        self.matcher_net = best_model.matcher_net
        return trainer

    def _evaluate_metrics(self, set_name, dataloader):
        outputs = []
        for batch in dataloader:
            (pair_tensor_batch, target) = batch
            logits = self.matcher_net(pair_tensor_batch)
            outputs.append((logits, target))

        metric_dict = self._evaluate(set_name=set_name, outputs=outputs)
        return metric_dict

    def validate(self, datamodule):
        self.freeze()

        metric_dict = self._evaluate_metrics(
            set_name="valid",
            dataloader=datamodule.val_dataloader(),
        )
        return metric_dict

    def test(self, datamodule):
        self.freeze()

        datamodule.setup(stage="test")

        metric_dict = self._evaluate_metrics(
            set_name="test",
            dataloader=datamodule.test_dataloader(),
        )
        return metric_dict<|MERGE_RESOLUTION|>--- conflicted
+++ resolved
@@ -3,18 +3,11 @@
 
 import pytorch_lightning as pl
 import torch
-<<<<<<< HEAD
 import torch.nn.functional as F
 import transformers
 from pytorch_lightning.loggers import TensorBoardLogger
 from pytorch_metric_learning.utils import loss_and_miner_utils as lmu
-=======
-import transformers
-from pytorch_lightning.loggers import TensorBoardLogger
-from pytorch_metric_learning.distances import DotProductSimilarity
-from pytorch_metric_learning.losses import SupConLoss
 from torch import nn
->>>>>>> 7e20ec34
 from tqdm.auto import tqdm
 
 from .data_utils import utils
@@ -32,13 +25,6 @@
         self,
         record_numericalizer,
         embedding_size=300,
-<<<<<<< HEAD
-=======
-        loss_cls=SupConLoss,
-        loss_kwargs=None,
-        miner_cls=None,
-        miner_kwargs=None,
->>>>>>> 7e20ec34
         learning_rate=1e-5,
         ann_k=10,
         sim_threshold_list=[0.4, 0.6, 0.8],
@@ -55,20 +41,10 @@
             field_config_dict=self.record_numericalizer.field_config_dict,
             embedding_size=self.embedding_size,
         )
-<<<<<<< HEAD
         self.lbda = 25
         self.mu = 25
         self.nu = 1
         self.small_val = 0.0001
-=======
-        self.loss_fn = loss_cls(**loss_kwargs if loss_kwargs is not None else {"temperature": 0.1})
-        if miner_cls:
-            self.miner = miner_cls(
-                **miner_kwargs if miner_kwargs is not None else {"distance": DotProductSimilarity()}
-            )
-        else:
-            self.miner = None
->>>>>>> 7e20ec34
         self.learning_rate = learning_rate
         self.ann_k = ann_k
         self.sim_threshold_list = sim_threshold_list
@@ -88,7 +64,6 @@
             transformer_attention_mask_dict, device=self.device
         )
 
-<<<<<<< HEAD
         return F.normalize(
             self.blocker_net(
                 tensor_dict,
@@ -98,37 +73,12 @@
             ),
             dim=-1,
         )
-=======
-        return self.blocker_net(
-            tensor_dict,
-            sequence_length_dict,
-            transformer_attention_mask_dict,
-            return_field_embeddings,
-        )
-
-    def _warn_if_empty_indices_tuple(self, indices_tuple, batch_idx):
-        with torch.no_grad():
-            if all(t.nelement() == 0 for t in indices_tuple):
-                logger.warning(
-                    f"Found empty indices_tuple at self.current_epoch={self.current_epoch}, "
-                    f"batch_idx={batch_idx}"
-                )
->>>>>>> 7e20ec34
 
     def training_step(self, batch, batch_idx):
         tensor_dict, sequence_length_dict, transformer_attention_mask_dict, labels = batch
         embeddings = self.blocker_net(
             tensor_dict, sequence_length_dict, transformer_attention_mask_dict
         )
-<<<<<<< HEAD
-=======
-        if self.miner:
-            indices_tuple = self.miner(embeddings, labels)
-            self._warn_if_empty_indices_tuple(indices_tuple, batch_idx)
-        else:
-            indices_tuple = None
-        loss = self.loss_fn(embeddings, labels, indices_tuple=indices_tuple)
->>>>>>> 7e20ec34
 
         # invariance loss
         anchor_idx, pos_idx, __, __ = lmu.get_all_pairs_indices(labels)
