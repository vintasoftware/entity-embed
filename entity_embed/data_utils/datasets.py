import logging
import random

import more_itertools
import torch
import torch.nn as nn
from torch.utils.data import Dataset
from torch.utils.data._utils.collate import default_collate

logger = logging.getLogger(__name__)


def _collate_tensor_dict(record_batch, record_numericalizer):
    tensor_dict = {field: [] for field in record_numericalizer.field_config_dict.keys()}
    sequence_length_dict = {field: [] for field in record_numericalizer.field_config_dict.keys()}
    transformer_attention_mask_dict = {
        field: None for field in record_numericalizer.field_config_dict.keys()
    }

    for record in record_batch:
        record_tensor_dict, record_sequence_length_dict = record_numericalizer.build_tensor_dict(
            record
        )
        for field in record_numericalizer.field_config_dict.keys():
            tensor_dict[field].append(record_tensor_dict[field])
            sequence_length_dict[field].append(record_sequence_length_dict[field])

    for field, field_config in record_numericalizer.field_config_dict.items():
        if field_config.is_multitoken:
            tensor_dict[field] = nn.utils.rnn.pad_sequence(tensor_dict[field], batch_first=True)
        elif field_config.is_semantic:
            transformer_pad_output = field_config.transformer_tokenizer.pad(
                {"input_ids": tensor_dict[field]},
                return_attention_mask=True,
            )
            tensor_dict[field] = transformer_pad_output["input_ids"]
            transformer_attention_mask_dict[field] = transformer_pad_output["attention_mask"]
        else:
            tensor_dict[field] = default_collate(tensor_dict[field])
        sequence_length_dict[field] = default_collate(sequence_length_dict[field])
<<<<<<< HEAD

=======
>>>>>>> 7e20ec34
    return tensor_dict, sequence_length_dict, transformer_attention_mask_dict


class BlockDataset(Dataset):
    def __init__(
        self,
        record_dict,
        pos_pair_set,
        record_numericalizer,
        batch_size,
        random_seed,
    ):
        self.record_dict = record_dict
        self.record_numericalizer = record_numericalizer
<<<<<<< HEAD
        self.batch_size = batch_size

        if self.batch_size % 2 != 0:
            raise ValueError("BlockDataset batch_size must be divisble by 2")

        self.pos_pair_set = pos_pair_set
=======
        cluster_dict = utils.record_dict_to_cluster_dict(record_dict, cluster_field)
        self.cluster_mapping = {
            id_: cluster_id for cluster_id, cluster in cluster_dict.items() for id_ in cluster
        }
        self.cluster_list = cluster_dict.values()
        self.singleton_id_list = [cluster[0] for cluster in self.cluster_list if len(cluster) == 1]
        self.batch_size = batch_size
        self.max_cluster_size_in_batch = max(max_cluster_size_in_batch, 2)
>>>>>>> 7e20ec34
        self.rnd = random.Random(random_seed)

        self.id_batch_list = self._compute_id_batch_list()

    def _compute_id_batch_list(self):
<<<<<<< HEAD
        # First sort pos_pair_set to ensure deterministic order
        pos_pair_list = sorted(self.pos_pair_set)
        # Then shuffle
        self.rnd.shuffle(pos_pair_list)
        # Collapse the pairs into sequential IDs.
        # Records that represent a positive pairs will be consecutive.
        id_iter = more_itertools.collapse(pos_pair_list)
        # Finally, divide into batches
        return list(more_itertools.chunked(id_iter, self.batch_size))
=======
        # copy cluster_list and singleton_id_list
        cluster_list = list(self.cluster_list)
        singleton_id_list = list(self.singleton_id_list)

        # break up large clusters
        cluster_list = [
            cluster_chunk
            for cluster in cluster_list
            for cluster_chunk in more_itertools.chunked(cluster, n=self.max_cluster_size_in_batch)
        ]

        # randomize cluster order
        self.rnd.shuffle(cluster_list)
        self.rnd.shuffle(singleton_id_list)

        # prepare batches using both clusters and singletons
        id_batch_list = []
        while cluster_list:
            id_batch = []

            # add next cluster to batch
            next_cluster = cluster_list.pop()
            id_batch.extend(next_cluster)

            # fill batch with other clusters
            while cluster_list and len(id_batch) < self.batch_size:
                next_cluster = cluster_list.pop()
                if len(id_batch) + len(next_cluster) <= self.batch_size:
                    id_batch.extend(next_cluster)
                else:
                    # next_cluster is too large to fit the batch,
                    # add it back to cluster_list
                    cluster_list.append(next_cluster)
                    # and break this while
                    break

            # fill rest ot batch with singletons, if possible
            while singleton_id_list and len(id_batch) < self.batch_size:
                singleton_id = singleton_id_list.pop()
                id_batch.append(singleton_id)

            id_batch_list.append(id_batch)

        return id_batch_list
>>>>>>> 7e20ec34

    def __getitem__(self, idx):
        id_batch = self.id_batch_list[idx]
        record_batch = [self.record_dict[id_] for id_ in id_batch]
        tensor_dict, sequence_length_dict, transformer_attention_mask_dict = _collate_tensor_dict(
            record_batch=record_batch,
            record_numericalizer=self.record_numericalizer,
        )
<<<<<<< HEAD
        # Consecutive IDs are positive pairs
        label_list = torch.arange(0, len(id_batch) // 2).repeat_interleave(2)
        return tensor_dict, sequence_length_dict, transformer_attention_mask_dict, label_list
=======
        label_batch = [self.cluster_mapping[id_] for id_ in id_batch]
        return (
            tensor_dict,
            sequence_length_dict,
            transformer_attention_mask_dict,
            default_collate(label_batch),
        )
>>>>>>> 7e20ec34

    def __len__(self):
        return len(self.id_batch_list)


class PairwiseDataset(Dataset):
    def __init__(
        self,
        record_dict,
        pos_pair_set,
        neg_pair_set,
        pair_numericalizer,
        batch_size,
        random_seed,
    ):
        self.record_dict = record_dict
        self.pair_numericalizer = pair_numericalizer
        self.pos_pair_set = pos_pair_set
        self.neg_pair_set = neg_pair_set
        self.batch_size = batch_size
        if random_seed is not None:
            self.rnd = random.Random(random_seed)
        else:
            self.rnd = None

        self.pair_batch_list, self.label_batch_list = self._compute_pair_label_batch_list()

    def _compute_pair_label_batch_list(self):
        # copy deterministically pos_pair_set and neg_pair_set
        pos_pair_list = sorted(self.pos_pair_set)
        neg_pair_list = sorted(self.neg_pair_set)

        # shuffle lists
        if self.rnd:
            self.rnd.shuffle(pos_pair_list)
            self.rnd.shuffle(neg_pair_list)

        # divide batches following pos/neg proportion
        pos_proportion = len(pos_pair_list) / (len(pos_pair_list) + len(neg_pair_list))
        pos_per_batch = max(int(pos_proportion * self.batch_size), 2)
        pair_batch_list = []
        label_batch_list = []

        while pos_pair_list or neg_pair_list:
            curr_batch_pos_count = 0
            pair_batch = []
            label_batch = []
            while len(pair_batch) < self.batch_size and (pos_pair_list or neg_pair_list):
                if pos_pair_list and (curr_batch_pos_count < pos_per_batch or not neg_pair_list):
                    pair_batch.append(pos_pair_list.pop())
                    label_batch.append(1.0)
                    curr_batch_pos_count += 1
                else:
                    pair_batch.append(neg_pair_list.pop())
                    label_batch.append(0.0)

            pair_batch_list.append(pair_batch)
            label_batch_list.append(label_batch)

        return pair_batch_list, label_batch_list

    def __getitem__(self, idx):
        id_batch_left, id_batch_right = list(zip(*self.pair_batch_list[idx]))
        record_batch_left = [self.record_dict[id_] for id_ in id_batch_left]
        record_batch_right = [self.record_dict[id_] for id_ in id_batch_right]
        pair_tensor_batch = self.pair_numericalizer.build_tensor_batch(
            record_batch_left, record_batch_right
        )
        label_batch = self.label_batch_list[idx]

        return (
            pair_tensor_batch,
            default_collate(label_batch),
        )

    def __len__(self):
        return len(self.pair_batch_list)


class RecordDataset(Dataset):
    def __init__(self, record_dict, record_numericalizer, batch_size):
        self.record_numericalizer = record_numericalizer
        self.record_batch_list = list(more_itertools.chunked(record_dict.values(), batch_size))

    def __getitem__(self, idx):
        record_batch = self.record_batch_list[idx]
        tensor_dict, sequence_length_dict, transformer_attention_mask_dict = _collate_tensor_dict(
            record_batch=record_batch,
            record_numericalizer=self.record_numericalizer,
        )
        return tensor_dict, sequence_length_dict, transformer_attention_mask_dict

    def __len__(self):
        return len(self.record_batch_list)<|MERGE_RESOLUTION|>--- conflicted
+++ resolved
@@ -38,10 +38,7 @@
         else:
             tensor_dict[field] = default_collate(tensor_dict[field])
         sequence_length_dict[field] = default_collate(sequence_length_dict[field])
-<<<<<<< HEAD
 
-=======
->>>>>>> 7e20ec34
     return tensor_dict, sequence_length_dict, transformer_attention_mask_dict
 
 
@@ -56,29 +53,17 @@
     ):
         self.record_dict = record_dict
         self.record_numericalizer = record_numericalizer
-<<<<<<< HEAD
         self.batch_size = batch_size
 
         if self.batch_size % 2 != 0:
             raise ValueError("BlockDataset batch_size must be divisble by 2")
 
         self.pos_pair_set = pos_pair_set
-=======
-        cluster_dict = utils.record_dict_to_cluster_dict(record_dict, cluster_field)
-        self.cluster_mapping = {
-            id_: cluster_id for cluster_id, cluster in cluster_dict.items() for id_ in cluster
-        }
-        self.cluster_list = cluster_dict.values()
-        self.singleton_id_list = [cluster[0] for cluster in self.cluster_list if len(cluster) == 1]
-        self.batch_size = batch_size
-        self.max_cluster_size_in_batch = max(max_cluster_size_in_batch, 2)
->>>>>>> 7e20ec34
         self.rnd = random.Random(random_seed)
 
         self.id_batch_list = self._compute_id_batch_list()
 
     def _compute_id_batch_list(self):
-<<<<<<< HEAD
         # First sort pos_pair_set to ensure deterministic order
         pos_pair_list = sorted(self.pos_pair_set)
         # Then shuffle
@@ -88,52 +73,6 @@
         id_iter = more_itertools.collapse(pos_pair_list)
         # Finally, divide into batches
         return list(more_itertools.chunked(id_iter, self.batch_size))
-=======
-        # copy cluster_list and singleton_id_list
-        cluster_list = list(self.cluster_list)
-        singleton_id_list = list(self.singleton_id_list)
-
-        # break up large clusters
-        cluster_list = [
-            cluster_chunk
-            for cluster in cluster_list
-            for cluster_chunk in more_itertools.chunked(cluster, n=self.max_cluster_size_in_batch)
-        ]
-
-        # randomize cluster order
-        self.rnd.shuffle(cluster_list)
-        self.rnd.shuffle(singleton_id_list)
-
-        # prepare batches using both clusters and singletons
-        id_batch_list = []
-        while cluster_list:
-            id_batch = []
-
-            # add next cluster to batch
-            next_cluster = cluster_list.pop()
-            id_batch.extend(next_cluster)
-
-            # fill batch with other clusters
-            while cluster_list and len(id_batch) < self.batch_size:
-                next_cluster = cluster_list.pop()
-                if len(id_batch) + len(next_cluster) <= self.batch_size:
-                    id_batch.extend(next_cluster)
-                else:
-                    # next_cluster is too large to fit the batch,
-                    # add it back to cluster_list
-                    cluster_list.append(next_cluster)
-                    # and break this while
-                    break
-
-            # fill rest ot batch with singletons, if possible
-            while singleton_id_list and len(id_batch) < self.batch_size:
-                singleton_id = singleton_id_list.pop()
-                id_batch.append(singleton_id)
-
-            id_batch_list.append(id_batch)
-
-        return id_batch_list
->>>>>>> 7e20ec34
 
     def __getitem__(self, idx):
         id_batch = self.id_batch_list[idx]
@@ -142,25 +81,15 @@
             record_batch=record_batch,
             record_numericalizer=self.record_numericalizer,
         )
-<<<<<<< HEAD
         # Consecutive IDs are positive pairs
         label_list = torch.arange(0, len(id_batch) // 2).repeat_interleave(2)
         return tensor_dict, sequence_length_dict, transformer_attention_mask_dict, label_list
-=======
-        label_batch = [self.cluster_mapping[id_] for id_ in id_batch]
-        return (
-            tensor_dict,
-            sequence_length_dict,
-            transformer_attention_mask_dict,
-            default_collate(label_batch),
-        )
->>>>>>> 7e20ec34
 
     def __len__(self):
         return len(self.id_batch_list)
 
 
-class PairwiseDataset(Dataset):
+class MatcherDataset(Dataset):
     def __init__(
         self,
         record_dict,
