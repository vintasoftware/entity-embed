import inspect
import logging
from dataclasses import dataclass
from enum import Enum
from typing import Callable, List, Union

import numpy as np
import regex
import torch
from cached_property import cached_property
from sentence_transformers import SentenceTransformer

logger = logging.getLogger(__name__)

DEFAULT_ALPHABET = list("0123456789abcdefghijklmnopqrstuvwxyz!\"#$%&'()*+,-./:;<=>?@[\\]^_`{|}~ ")


class FieldType(Enum):
    STRING = "string"
    MULTITOKEN = "multitoken"
    SEMANTIC = "semantic"


@dataclass
class FieldConfig:
    key: Union[str, List[str]]
    field_type: FieldType
    tokenizer: Callable[[str], List[str]]
    alphabet: List[str]
    max_str_len: int
    n_channels: int
    embed_dropout_p: float
    use_attention: bool
    n_transformer_layers: int

    @property
    def is_multitoken(self):
        field_type = self.field_type
        if isinstance(field_type, str):
            field_type = FieldType[field_type]
        return field_type == FieldType.MULTITOKEN

    @property
    def is_semantic(self):
        field_type = self.field_type
        if isinstance(field_type, str):
            field_type = FieldType[field_type]
        return field_type == FieldType.SEMANTIC

    @cached_property
    def transformer_tokenizer(self):
        return SentenceTransformer(
            "stsb-distilbert-base",
        ).tokenizer

    def __repr__(self):
        repr_dict = {}
        for k, v in self.__dict__.items():
            if k == "transformer_tokenizer":
                continue

            if isinstance(v, Callable):
                repr_dict[k] = f"{inspect.getmodule(v).__name__}.{v.__name__}"
            else:
                repr_dict[k] = v
        return "{cls}({attrs})".format(
            cls=self.__class__.__name__,
            attrs=", ".join("{}={!r}".format(k, v) for k, v in repr_dict.items()),
        )


# Unicode \w without _ is [\w--_]
tokenizer_re = regex.compile(r"[\w--_]+|[^[\w--_]\s]+", flags=regex.V1)


def default_tokenizer(val):
    return tokenizer_re.findall(val)


class SemanticNumericalizer:
    def __init__(self, field, field_config):
        self.field = field
        self.keys = field_config.key
        self.transformer_tokenizer = field_config.transformer_tokenizer

    def build_tensor(self, val_list):
        semantic_val_list = []
        for key, val in zip(self.keys, val_list):
            semantic_val_list.append("COL")
            # force lowercase, avoids injection of special tokens
            semantic_val_list.append(key.lower())
            semantic_val_list.append("VAL")
            # force lowercase, avoids injection of special tokens
            semantic_val_list.append(val.lower())

        semantic_str = " ".join(semantic_val_list)
        t = self.transformer_tokenizer.encode(
            semantic_str, padding=False, add_special_tokens=True, return_tensors="pt"
        ).view(-1)
        return t, len(val_list)


class StringNumericalizer:
    def __init__(self, field, field_config):
        self.field = field
        self.alphabet = field_config.alphabet
        self.max_str_len = field_config.max_str_len
        self.char_to_ord = {c: i for i, c in enumerate(self.alphabet)}

    def _ord_encode(self, val):
        ord_encoded = []
        for c in val:
            try:
                ord_ = self.char_to_ord[c]
                ord_encoded.append(ord_)
            except KeyError:
                logger.warning(f"Found out of alphabet char at val={val}, char={c}")
        return ord_encoded

    def build_tensor(self, val):
        # encoded_arr is a one hot encoded bidimensional tensor
        # with characters as rows and positions as columns.
        # This is the shape expected by StringEmbedCNN.
        ord_encoded_val = self._ord_encode(val)
        encoded_arr = np.zeros((len(self.alphabet), self.max_str_len), dtype=np.float32)
        if len(ord_encoded_val) > 0:
            encoded_arr[ord_encoded_val, range(len(ord_encoded_val))] = 1.0
        t = torch.from_numpy(encoded_arr)
        return t, len(val)


<<<<<<< HEAD
=======
class SemanticStringNumericalizer:
    is_multitoken = False

    def __init__(self, field, field_config):
        self.field = field
        self.vocab = field_config.vocab

    def build_tensor(self, val):
        # t is a lookup_tensor like in
        # https://pytorch.org/tutorials/beginner/nlp/word_embeddings_tutorial.html
        t = torch.tensor(self.vocab[val], dtype=torch.long)
        return t, len(val)


>>>>>>> 963797c7
class MultitokenNumericalizer:
    def __init__(self, field, field_config):
        self.field = field
        self.tokenizer = field_config.tokenizer
        self.string_numericalizer = StringNumericalizer(field=field, field_config=field_config)

    def build_tensor(self, val):
        val_tokens = self.tokenizer(val)
        t_list = []
        for v in val_tokens:
            if v != "":
                t, __ = self.string_numericalizer.build_tensor(v)
                t_list.append(t)

        if len(t_list) > 0:
            return torch.stack(t_list), len(t_list)
        else:
            t, __ = self.string_numericalizer.build_tensor("")
            return torch.stack([t]), 0


class RecordNumericalizer:
    def __init__(
        self,
        field_config_dict,
        field_to_numericalizer,
    ):
        self.field_config_dict = field_config_dict
        self.field_to_numericalizer = field_to_numericalizer

    def build_tensor_dict(self, record):
        tensor_dict = {}
        sequence_length_dict = {}

        for field, numericalizer in self.field_to_numericalizer.items():
            # Get the key from the FieldConfig object for the
            # cases where the field is different from the record's key
            field_config = self.field_config_dict[field]
            key = field_config.key

            if field_config.is_semantic:
                t, sequence_length = numericalizer.build_tensor([record[k] for k in key])
            else:
                t, sequence_length = numericalizer.build_tensor(record[key])
            tensor_dict[field] = t
            sequence_length_dict[field] = sequence_length

        return tensor_dict, sequence_length_dict

    def __repr__(self):
        return f"<RecordNumericalizer with field_config_dict={self.field_config_dict}>"<|MERGE_RESOLUTION|>--- conflicted
+++ resolved
@@ -97,7 +97,7 @@
         t = self.transformer_tokenizer.encode(
             semantic_str, padding=False, add_special_tokens=True, return_tensors="pt"
         ).view(-1)
-        return t, len(val_list)
+        return t, sum(len(val) for val in val_list)
 
 
 class StringNumericalizer:
@@ -129,23 +129,6 @@
         return t, len(val)
 
 
-<<<<<<< HEAD
-=======
-class SemanticStringNumericalizer:
-    is_multitoken = False
-
-    def __init__(self, field, field_config):
-        self.field = field
-        self.vocab = field_config.vocab
-
-    def build_tensor(self, val):
-        # t is a lookup_tensor like in
-        # https://pytorch.org/tutorials/beginner/nlp/word_embeddings_tutorial.html
-        t = torch.tensor(self.vocab[val], dtype=torch.long)
-        return t, len(val)
-
-
->>>>>>> 963797c7
 class MultitokenNumericalizer:
     def __init__(self, field, field_config):
         self.field = field
