import inspect
import logging
from dataclasses import dataclass
from enum import Enum
from typing import Callable, List, Union

import numpy as np
import regex
import torch
from cached_property import cached_property
from sentence_transformers import SentenceTransformer

logger = logging.getLogger(__name__)

DEFAULT_ALPHABET = list("0123456789abcdefghijklmnopqrstuvwxyz!\"#$%&'()*+,-./:;<=>?@[\\]^_`{|}~ ")


class FieldType(Enum):
    STRING = "string"
    MULTITOKEN = "multitoken"
    SEMANTIC = "semantic"


@dataclass
class FieldConfig:
    key: Union[str, List[str]]
    field_type: FieldType
    tokenizer: Callable[[str], List[str]]
    alphabet: List[str]
    max_str_len: int
    n_channels: int
    embed_dropout_p: float
    use_attention: bool
    n_transformer_layers: int

    @property
    def is_multitoken(self):
        field_type = self.field_type
        if isinstance(field_type, str):
            field_type = FieldType[field_type]
        return field_type == FieldType.MULTITOKEN

    @property
    def is_semantic(self):
        field_type = self.field_type
        if isinstance(field_type, str):
            field_type = FieldType[field_type]
        return field_type == FieldType.SEMANTIC

    @cached_property
    def transformer_tokenizer(self):
        return SentenceTransformer(
            "stsb-distilbert-base",
        ).tokenizer

    def __repr__(self):
        repr_dict = {}
        for k, v in self.__dict__.items():
            if k == "transformer_tokenizer":
                continue

            if isinstance(v, Callable):
                repr_dict[k] = f"{inspect.getmodule(v).__name__}.{v.__name__}"
            else:
                repr_dict[k] = v
        return "{cls}({attrs})".format(
            cls=self.__class__.__name__,
            attrs=", ".join("{}={!r}".format(k, v) for k, v in repr_dict.items()),
        )


# Unicode \w without _ is [\w--_]
tokenizer_re = regex.compile(r"[\w--_]+|[^[\w--_]\s]+", flags=regex.V1)


def default_tokenizer(val):
    return tokenizer_re.findall(val)


class SemanticNumericalizer:
    def __init__(self, field, field_config):
        self.field = field
        self.keys = field_config.key
        self.transformer_tokenizer = field_config.transformer_tokenizer

    def build_tensor(self, val_list):
        semantic_val_list = []
        for key, val in zip(self.keys, val_list):
            semantic_val_list.append("COL")
            # force lowercase, avoids injection of special tokens
            semantic_val_list.append(key.lower())
            semantic_val_list.append("VAL")
            # force lowercase, avoids injection of special tokens
            semantic_val_list.append(val.lower())

        semantic_str = " ".join(semantic_val_list)
        t = self.transformer_tokenizer.encode(
            semantic_str, padding=False, add_special_tokens=True, return_tensors="pt"
        ).view(-1)
        return t, len(val_list)


class StringNumericalizer:
    def __init__(self, field, field_config):
        self.field = field
        self.alphabet = field_config.alphabet
        self.max_str_len = field_config.max_str_len
        self.char_to_ord = {c: i for i, c in enumerate(self.alphabet)}

    def _ord_encode(self, val):
        ord_encoded = []
        for c in val:
            try:
                ord_ = self.char_to_ord[c]
                ord_encoded.append(ord_)
            except KeyError:
                logger.warning(f"Found out of alphabet char at val={val}, char={c}")
        return ord_encoded

    def build_tensor(self, val):
        # encoded_arr is a one hot encoded bidimensional tensor
        # with characters as rows and positions as columns.
        # This is the shape expected by StringEmbedCNN.
        ord_encoded_val = self._ord_encode(val)
        encoded_arr = np.zeros((len(self.alphabet), self.max_str_len), dtype=np.float32)
        if len(ord_encoded_val) > 0:
            encoded_arr[ord_encoded_val, range(len(ord_encoded_val))] = 1.0
        t = torch.from_numpy(encoded_arr)
        return t, len(val)


<<<<<<< HEAD
class SemanticStringNumericalizer:
    is_multitoken = False

    def __init__(self, field, field_config):
        self.field = field
        self.vocab = field_config.vocab

    def build_tensor(self, val):
        # t is a lookup_tensor like in
        # https://pytorch.org/tutorials/beginner/nlp/word_embeddings_tutorial.html
        t = torch.tensor(self.vocab[val], dtype=torch.long)
        return t, len(val)


=======
>>>>>>> c15814ea
class MultitokenNumericalizer:
    def __init__(self, field, field_config):
        self.field = field
        self.tokenizer = field_config.tokenizer
        self.string_numericalizer = StringNumericalizer(field=field, field_config=field_config)

    def build_tensor(self, val):
        val_tokens = self.tokenizer(val)
        t_list = []
        for v in val_tokens:
            if v != "":
                t, __ = self.string_numericalizer.build_tensor(v)
                t_list.append(t)

        if len(t_list) > 0:
            return torch.stack(t_list), len(t_list)
        else:
            t, __ = self.string_numericalizer.build_tensor("")
            return torch.stack([t]), 0


class RecordNumericalizer:
    def __init__(
        self,
        field_config_dict,
        field_to_numericalizer,
    ):
        self.field_config_dict = field_config_dict
        self.field_to_numericalizer = field_to_numericalizer

    def build_tensor_dict(self, record):
        tensor_dict = {}
        sequence_length_dict = {}

        for field, numericalizer in self.field_to_numericalizer.items():
            # Get the key from the FieldConfig object for the
            # cases where the field is different from the record's key
            field_config = self.field_config_dict[field]
            key = field_config.key

            if field_config.is_semantic:
                t, sequence_length = numericalizer.build_tensor([record[k] for k in key])
            else:
                t, sequence_length = numericalizer.build_tensor(record[key])
            tensor_dict[field] = t
            sequence_length_dict[field] = sequence_length

        return tensor_dict, sequence_length_dict

    def __repr__(self):
        return f"<RecordNumericalizer with field_config_dict={self.field_config_dict}>"<|MERGE_RESOLUTION|>--- conflicted
+++ resolved
@@ -129,23 +129,6 @@
         return t, len(val)
 
 
-<<<<<<< HEAD
-class SemanticStringNumericalizer:
-    is_multitoken = False
-
-    def __init__(self, field, field_config):
-        self.field = field
-        self.vocab = field_config.vocab
-
-    def build_tensor(self, val):
-        # t is a lookup_tensor like in
-        # https://pytorch.org/tutorials/beginner/nlp/word_embeddings_tutorial.html
-        t = torch.tensor(self.vocab[val], dtype=torch.long)
-        return t, len(val)
-
-
-=======
->>>>>>> c15814ea
 class MultitokenNumericalizer:
     def __init__(self, field, field_config):
         self.field = field
