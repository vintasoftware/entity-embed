--- conflicted
+++ resolved
@@ -7,11 +7,12 @@
 from typing import List
 from urllib.error import HTTPError
 
-<<<<<<< HEAD
-from ..data_modules import DEFAULT_LEFT_SOURCE, DEFAULT_SOURCE_FIELD, LinkageDataModule
-=======
-from ..data_modules import DEFAULT_LEFT_SOURCE, DEFAULT_SOURCE_FIELD, PairwiseLinkageDataModule
->>>>>>> 7e20ec34
+from ..data_modules import (
+    DEFAULT_LEFT_SOURCE,
+    DEFAULT_SOURCE_FIELD,
+    LinkageDataModule,
+    MatcherLinkageDataModule,
+)
 from ..data_utils import utils
 
 logger = logging.getLogger(__name__)
@@ -131,7 +132,6 @@
 
         return pos_pair_set, neg_pair_set
 
-<<<<<<< HEAD
     def build_datamodule(self, record_numericalizer, batch_size, eval_batch_size, random_seed):
         return LinkageDataModule(
             train_record_dict=self.train_record_dict,
@@ -143,9 +143,16 @@
             source_field=self.source_field,
             left_source=self.left_source,
             record_numericalizer=record_numericalizer,
-=======
-    def build_datamodule(self, pair_numericalizer, batch_size, eval_batch_size, random_seed):
-        return PairwiseLinkageDataModule(
+            batch_size=batch_size,
+            eval_batch_size=eval_batch_size,
+            random_seed=random_seed,
+            check_for_common_records=False,
+        )
+
+    def build_matcher_datamodule(
+        self, pair_numericalizer, batch_size, eval_batch_size, random_seed
+    ):
+        return MatcherLinkageDataModule(
             train_record_dict=self.train_record_dict,
             valid_record_dict=self.valid_record_dict,
             test_record_dict=self.test_record_dict,
@@ -158,7 +165,6 @@
             test_pos_pair_set=self.test_pos_pair_set,
             test_neg_pair_set=self.test_neg_pair_set,
             pair_numericalizer=pair_numericalizer,
->>>>>>> 7e20ec34
             batch_size=batch_size,
             eval_batch_size=eval_batch_size,
             random_seed=random_seed,
